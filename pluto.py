# Pluto
<<<<<<< HEAD
# v0.9.3
=======
# v0.9.2
>>>>>>> 8987c7f9

# MIT License
# Copyright (c) 2022 Malik Pätzold

from typing import Literal
import numpy as np
import matplotlib.pyplot as plt
import cv2

import torch
import torch.nn as nn
import torchvision.transforms.functional as tf
import torch.nn.functional as F

import time
import webbrowser
import requests

import easyocr
reader = easyocr.Reader(['en'])

# For reproducibility
seed = 3
torch.manual_seed(seed)
np.random.seed(seed)
torch.cuda.manual_seed_all(seed)
torch.backends.cudnn.benchmark = False
torch.backends.cudnn.deterministic = True

# cli capabilities
if __name__ == "__main__":
    import argparse
    parser = argparse.ArgumentParser(description="Runs Pluto on screenshots.")
    parser.add_argument("-i", "--input", type=str, metavar="", help="Path to input image. If left empty, the clipboard content will be used automatically")
    parser.add_argument("-o", "--output", type=str, metavar="", help="Path to where the output file should be saved.")
    parser.add_argument("-c", "--category", type=str, metavar="", help="Category of media. Equal to class name")
    args = parser.parse_args()

    arg_i = args.input
    arg_o = args.output
    arg_c = args.category

# try:
    # print(arg_i)
    # print(arg_o)
    # print(arg_c)
# except Exception: pass

def read_image(path: str, no_BGR_correction=False, resz=None):  # -> np.ndarray
    """Returns an image from a path as a numpy array, resizes it if necessary
    
    Args:
        path: location of the image.
        no_BGR_correction: When True, the color space is not converted from BGR to RGB
    
    Returns:
        The read image as np.ndarray.
    
    Raises:
        AttributeError: if path is not valid, this causes image to be None
    """
    if type(path) == np.ndarray: return path
    image = cv2.imread(path)
    if resz is not None: image = cv2.resize(image, resz)
    if image is None: raise AttributeError("Pluto ERROR in read_image() function: Image path is not valid, read object is of type None!")
    if no_BGR_correction: return image
    image = cv2.cvtColor(image, cv2.COLOR_BGR2RGB)
    return image

def show_image(image: np.ndarray, BGR2RGB=False):
    """Displays an image using Matplotlib's pyplot.imshow()
    
    Args:
        image: The image to be displayed.
        BGR2RGB: When True, the color space is converted from BGR to RGB.
    """
    if BGR2RGB: image = cv2.cvtColor(image, cv2.COLOR_BGR2RGB)
    plt.imshow(image)
    plt.show()

def grab_clipboard():
    from PIL import ImageGrab
    img = ImageGrab.grabclipboard().convert("RGB")
    img = np.array(img)
    return img

def avg_of_row(img: np.ndarray, row: int, ovo=False):  # -> int | float
    """Calculates the average pixel value for one row of an image
    
    Args:
        img: The screenshot as np.ndarray
        row: which row of the image should be analysed?
        ovo: output as 'one value only' instead of list?
    
    Returns:
        The average value per row, ether one value only or per color channel value
    """
    all_values_added = 0
    if img.shape[2] == 3: all_values_added = [0, 0, 0]
    length = len(img)
    for pixl in img[row]: all_values_added += pixl
    out = all_values_added / length
    if ovo: out = sum(out) / 3
    return out

def avg_of_collum(img: np.ndarray, collum: int, ovo=False):  # -> int | float
    """Calculates the average pixel value for one collum of an image
    
    Args:
        img: The screenshot as np.ndarray
        collum: which collum of the image should be analysed?
        ovo: output as 'one value only' instead of list?
    
    Returns:
        The average value per collum, ether one value only or per color channel value
    """
    all_values_added = 0
    if img.shape[2] == 3: all_values_added = [0, 0, 0]
    length = len(img[0])
    for pixl in img[:, collum]: all_values_added += pixl
    out = all_values_added / length
    if ovo: out = sum(out) / 3
    return out

def trimm_and_blur(inpt: np.ndarray, less: bool, value: int, blurs, trimm, double_down=False, invert=None, remove_color=False, remove_value=np.ndarray([0,0,0])):
    """Isolates parts of an image with a specific color or color range. Also capable of removing color and bluring the output.
    
    Args:
        inpt: The input image as np.ndarray (must have 3 color channels)
        less: Bigger / smaller trimming method
        value: Threshold for color values
        blurs: blurring kernel size
        trimm: pixel value for trimmed areas
        double_down: If True, the non-isolated areas will also receive a different pixel value
        invert: pixel value for non-isolated areas (as list of values, representing the colors of a pixel)
        remove_color: When True, all color pixel will be overridden
        remove_value: new pixel value for color pixel
    
    Returns:
        A np.ndarray with dimensions of the inpt image
    
    ---------
    Examples:
    ---------
    
    trimm_and_blur(img, True, 20, (3, 3), [255, 255, 255])
    -> The function goes through each pixel in img. If the value of any color channel of the pixel is bigger than 20, the whole pixel will be overridden with the trimm parameter.\
        So, if a pixel has the following values: [14, 21, 3] It will be overriden to : [255, 255, 255] Once that's done for every pixel, a blur will be applied to the entire image.

    trimm_and_blur(img, True, 20, (3, 3), [255, 255, 255], True, [0, 0, 0])
    -> Now a trimm is also applied to the non-isolated parts of an image. If a pixel has the values [14, 21, 3], it will be overridden to [255, 255, 255].\
        A pixel with the values [16, 10, 12] will be overridden to [0, 0, 0].
    """
    for i in range(len(inpt)):
        for j in range(len(inpt[i])):
            if remove_color:
                if np.max(inpt[i][j]) - np.min(inpt[i][j]) > 2:
                    inpt[i][j] = remove_value            
            if less:
                if inpt[i][j][0] > value or inpt[i][j][1] > value or inpt[i][j][2] > value:
                    inpt[i][j] = np.array(trimm)
                elif double_down:
                    inpt[i][j] = np.array(invert)
            else:
                if inpt[i][j][0] < value or inpt[i][j][1] < value or inpt[i][j][2] < value:
                    inpt[i][j] = np.array(trimm)
                elif double_down:
                    inpt[i][j] = np.array(invert)
    blur = cv2.blur(inpt, blurs)
    return blur

def to_grayscale(img: np.ndarray): # -> np.ndarray
    """Converts a color image to grayscale.
    Note: If the input image has dimensions of 200x200x3, the output image will have dimensions of 200x200.
    
    Args:
        img: color image with BGR channel order
    
    Returns:
        The input image as grayscale.
    """
    return cv2.cvtColor(img, cv2.COLOR_BGR2GRAY)

def iso_grayscale(img: np.ndarray, less_than, value, convert_grayscale=False, blur=(1, 1), inverse=False): # -> np.ndarray
    """Isolates image areas with a specific value
    
    Args:
        img: input image as np.ndarray
        less_than: Sets filter technique to less than / bigger than
        value: Value to filter by
        convert_to:grayscale: True if the input image is color and needs to be converted to grayscale first
        blur: optional blur kernal size
    
    Returns:
        modified input image as np.ndarray
    """
    inv = None
    
    if convert_grayscale: img = to_grayscale(img)
    if inverse: inv = img.copy()

    if less_than:
        for i in range(len(img)):
            for j in range(len(img[i])):
                if img[i][j] < value:
                    img[i][j] = 255
                    if inverse: inv[i][j] = 0
                else:
                    img[i][j] = 0
                    if inverse: inv[i][j] = 255
    else:
        for i in range(len(img)):
            for j in range(len(img[i])):
                if img[i][j] > value:
                    img[i][j] = 255
                    if inverse: inv[i][j] = 0
                else:
                    img[i][j] = 0
                    if inverse: inv[i][j] = 255
    
    if blur != (1, 1):
        img = cv2.blur(img, blur)
    
    if inverse: return img, inv
    return img

def expand_to_rows(image: np.ndarray, full=False, value=200, bigger_than=True):  # -> np.ndarray
        """If one value in a row (of a mask, for example) is above a specific threshold, the whole row is expanded to a specific value.
        
        Args:
            image: An grayscale image as np.ndarray.
        
        Returns:
            A np.ndarray of the edited image.
        """
        dimensions = image.shape
        imglen = dimensions[0]
        
        white_row = np.array([255 for k in range(dimensions[1])])
        black_row = np.array([0 for k in range(dimensions[1])])
        
        if not full: imglen = dimensions[0] / 2
        if bigger_than:
            for i in range(int(imglen)):
                for j in range(dimensions[1]):
                    if image[i][j] > value:
                        image[i] = white_row
        else:
            for i in range(int(imglen)):
                for j in range(dimensions[1]):
                    if image[i][j] < value:
                        image[i] = black_row
        for i in range(int(imglen), dimensions[0]):
            for j in range(dimensions[1]):
                image[i] = black_row
        return image

def google(query: str):
        """Googles a query. Opens result in browser window.
        """
        link = "https://www.google.de/search?q="
        query.replace(" ", "+")

        webbrowser.open((link + query))

import warnings
import functools

def deprecated(func):
    """
    This is a decorator which can be used to mark functions
    as deprecated. It will result in a warning being emitted
    when the function is used.
    
    The code for this function was copied from https://stackoverflow.com/a/30253848/12834761
    """
    @functools.wraps(func)
    def new_func(*args, **kwargs):
        warnings.simplefilter('always', DeprecationWarning)  # turn off filter
        warnings.warn("Call to deprecated function {}.".format(func.__name__),
                        category=DeprecationWarning,
                        stacklevel=2)
        warnings.simplefilter('default', DeprecationWarning)  # reset filter
        return func(*args, **kwargs)
    return new_func

class PlutoObject:
    def __init__(self, img: np.ndarray):
        self.img = img
        self.use_easyocr = False

    def load_model(self, path, model, device: Literal["cuda", "cpu"]):
        """Loads the state dictionary and applies it to the model
        
        Args:
            path: The relative or absolute path to the state dict file
            model: The corresponding PyTorch model
        
        Returns:
            The inputed PyTorch model with the loaded state.
        """
        model.load_state_dict(torch.load(path))
        model.to(device)
        
        return model

    def vis_model_prediction(self, img: np.ndarray, mask: np.ndarray, display=False):  # --> np.ndarray
        """ Shows the predicted mask of a segmentation model as an overlay on the input image.
            All arrays must be np.uint8 and have a color range of 0 - 255.
        
        Args:
            img: Input image for the model. Shape: IMG_SIZE x IMG_SIZE x 3
            mask: The result of the model. Shape: IMG_SIZE x IMG_SIZE
            display: True if the return image should also be displayed.
        
        Returns:
            The visualized prediction as np.ndarray
        """
        dim = img.shape
        mask = cv2.resize(mask, (dim[1], dim[0]))
        black_img = np.zeros([dim[0], dim[1]]).astype(np.uint8)
        # print(mask.shape, black_img.shape, mask.dtype, black_img.dtype, img.shape, img.dtype)
        overlay = cv2.merge((mask, black_img, black_img))
        out = cv2.addWeighted(img, 0.5, overlay, 1.0, 0)
        if display: show_image(out)
        return out

    def to_tensor(self, arr: np.ndarray, img_size, dtype, device: Literal["cuda", "cpu"], cc=3):  # --> torch.Tensor
        """Converts an np.ndarray (which represents an image) to a PyTorch Tensor
        
        Args:
            arr: The image as a NumPy array.
            img_size: The final image size (quadratic)
            dtype: The Type for the Tensor. Recommendet is torch.float32
            device: If the Tensor should be moved to the GPU, make this "cuda"
        
        Returns:
            The input array as torch.Tensor
        """
        arr = cv2.resize(arr.copy(), (img_size, img_size)) / 255.0 # load, resize & normalize
        # show_image(arr)
        arr = arr.reshape(-1, cc, img_size, img_size)
        tensor = torch.from_numpy(arr).to(dtype).to(device) # to tensor
        return tensor

    def from_tensor(self, tensor, img_size, dtype=np.uint8):
        return tensor.cpu().numpy().reshape(img_size, img_size).astype(dtype)

    def ocr(self, image=None, switch_to_tesseract=False):  # -> str
        """Preforms OCR on a given image, using EasyOCR
        
        Args:
            image: np.ndarray of the to be treated image.
            switch_to_tesseract: deprecated parameter. can be assigned any value with no impact.
        
        Returns:
            String with the raw result of the OCR library.
        
        """
        if image is None: image = self.img
        try:
            # reader = easyocr.Reader(['en'])
            ocr_raw_result = reader.readtext(image, detail=0)
        except Exception as e:
            print("Pluto WARNING - Error while performing OCR: ", e)
            ocr_raw_result = [""]
        out = ""
        for word in ocr_raw_result:
            out += " " + word
        return out

    def expand_to_rows(self, image: np.ndarray, full=False, value=200):  # -> np.ndarray
        """
        Args:
            image: An grayscale image as np.ndarray, which represents a mask.
        
        Returns:
            A np.ndarray of the edited image.
        """
        dimensions = image.shape
        imglen = dimensions[0]
        if not full: imglen = dimensions[0] / 2
        for i in range(int(imglen)):
            for j in range(dimensions[1]):
                if image[i][j] > value:
                    image[i] = [255 for k in range(dimensions[1])]
        for i in range(int(imglen), dimensions[0]):
            for j in range(dimensions[1]):
                image[i][j] = 0
        return image

    def ocr_cleanup(self, text: str):  # -> str
        """Removes unwanted characters or symbols from a text
        
        This includes \n, \x0c, and multiple ' ' 
        
        Args:
            text: The String for cleanup.
        
        Returns:
            The cleaned text as String.
        """
        out = text.replace("\n", " ")
        out = out.replace("\x0c", "")
        out = " ".join(out.split())
        
        splits = out.split(",")
        clean_splits = []
        
        for phrase in splits:
            arr = list(phrase)
            l = len(arr)
            start = 0
            end = l
            for i in range(0, l):
                if arr[i] == " ": start += 1
                else: break
            for i in range(l, 0, -1):
                if arr[i-1] == " ": end -= 1
                else: break
            clean_splits.append(phrase[start:end])
        
        out = ""
        for phrase in clean_splits:
            out += phrase
            out += ", "
        out = out[:-2]
        
        return out

    def to_json(self, data: dict):
        import json
        out = json.dumps(data)
        return out

    def load_model(self, model, path: str, device):
        """Loads the state of an model
        
        Args:
            model: PyTorch model
            path: path to state dic
        
        Returns:
            the input model with loaded state
        """
        model.load_state_dict(torch.load(path))
        return model.to(device)

    def determine_device(self): # -> Literal["cuda", "cpu"]
        return "cuda" if torch.cuda.is_available() else "cpu"

    def run_model(self, model, tnsr):
        """Runs a model with a sigmoid activation function
        """
        with torch.no_grad():
            prediction = torch.sigmoid(model(tnsr))
        return prediction * 255

    def run_segmentation_model(self, state_path, img=None): # -> np.ndarray
        """Runs a UNET segmentation model given an image and the state of the model.
        
        Args:
            state_path: path to the models's state_dict
            img: the model's input image
        
        Returns:
            The model's prediction as np.ndarray
        """
        if img is None: img = self.img
        
        device = self.determine_device()
        
        model = UNET(in_channels=3, out_channels=1)
        model = self.load_model(model, state_path, device)
        
        input_tensor = self.to_tensor(img, 256, torch.float32, device)
        
        prediction = self.run_model(model, input_tensor)
        
        output = self.from_tensor(prediction, 256)
        
        return output

    def extr_mask_img(self, mask: np.ndarray, img: np.ndarray, inverted=False):
        """Performs extend_to_rows() on the mask and returns the masked out parts of the original image.
        
        Args:
            mask: grayscale mask
            img: Original image
            inverted: if True, an inverted version of the output will also be returned
        
        Returns:
            A np.ndarray of the masked out part
        """
        mask = cv2.resize(mask, (img.shape[1], img.shape[0]))
        
        extr = self.expand_to_rows(mask)
        
        # show_image(extr)
        
        out = []
        invout = []
        for i in range(len(extr)):
            if extr[i][0] > 200: out.append(img[i])
            elif inverted: invout.append(img[i])
        
        if inverted: return np.array(out), np.array(invout)
        return np.array(out)

    def extr_replace_mask(self, mask: np.ndarray, img: np.ndarray, replace_value: np.ndarray, invert_replace=False):
        """Performs extend_to_rows() on the mask and returns the masked out parts of the original image.
        
        Args:
            mask: grayscale mask
            img: Original image
            inverted: if True, an inverted version of the output will also be returned
        
        Returns:
            A np.ndarray of the masked out part
        """
        mask = cv2.resize(mask, (img.shape[1], img.shape[0]))
        
        extr = self.expand_to_rows(mask)
        
        if invert_replace:
            for i in range(len(extr)):
                if extr[i][0] > 200:
                    for j in range(len(img[i])):
                        img[i][j] = replace_value
        else:
            for i in range(len(extr)):
                if extr[i][0] < 200:
                    for j in range(len(img[i])):
                        img[i][j] = replace_value
        
        return img

    def characters_filter_strict(self, inpt: str, allow_digits=True): # -> str
        numbers =  list(range(128))
        # only digits, uppercase, lowercase and spaces letters are valid
        allowed_ascii_values = numbers[65:91] + numbers[97:123] + [32]
        if allow_digits: allowed_ascii_values += numbers[48:58]
        
        out = ""
        
        for i in inpt:
            if ord(i) in allowed_ascii_values: out += i
        
        out = " ".join(out.split())

        return out

class FoxNews(PlutoObject):
    def __init__(self, img: np.ndarray):
        super().__init__(img)
    
    def analyse(self, display=False):
        """Extracts key information from a screenshot of a Fox News Article.
        
        Args:
            display: True if in between steps should be shown
        
        Returns:
            The extracted information as JSON
        """
        og_shape = self.img.shape
        img = cv2.resize(self.img, (512, 512))
        black = np.zeros((512, 512))

        for i in range(len(black)):
            for j in range(len(black[0])):
                temp = img[i][j]
                if (temp == [34, 34, 34]).all(): black[i][j] = 255
        blured = cv2.blur(black, (20, 20))

        for i in range(len(blured)):
            for j in range(len(blured[0])):
                if blured[i][j] < 40: blured[i][j] = 0
                else: blured[i][j] = 255

        msk = self.expand_to_rows(blured)

        og_size_msk = cv2.resize(msk, (og_shape[1], og_shape[0]))
        
        top = []
        heading = []
        bottom = []

        top_part = True
        bottom_part = False

        for i in range(len(self.img)):
            if og_size_msk[i][0] > 1:
                heading.append(self.img[i])
                if top_part:
                    top_part = False
                    bottom_part = True
            elif top_part: top.append(self.img[i])
            else: bottom.append(self.img[i])

        heading = np.array(heading)
        bottom = np.array(bottom)
        top = np.array(top)
        
        if display:
            show_image(heading)
            show_image(bottom)
            show_image(top)

        ocr_result = self.ocr(heading)
        headline = self.ocr_cleanup(ocr_result)

        cat_info_img = []
        top_len = len(top)
        for i in range(top_len, 0, -1):
            if top[i-1][0][0] > 250: cat_info_img.insert(0, top[i-1])
            else: break

        cat_info_img = np.array(cat_info_img)
        if display: show_image(cat_info_img)

        ocr_result = self.ocr(cat_info_img)
        clean_ocr = self.ocr_cleanup(ocr_result)

        dotsplit = clean_ocr.split("-")[0][:-1].lstrip(" ")
        pubsplit = clean_ocr.split("Published")[1].lstrip(" ")
        
        subinfo_bottom = []

        stoper = False
        for row in bottom:
            subinfo_bottom.append(row)
            for pix in row:
                if pix[0] > 200 and pix[0] < 240 and pix[2] < 50 and pix[1] < 50:
                    stoper = True
                    break
            if stoper: break

        subinfo_bottom = np.array(subinfo_bottom[:-3])
        if display: show_image(subinfo_bottom)
        subinfo = self.ocr_cleanup(self.ocr(subinfo_bottom))

        subsplit = subinfo.split()

        author_list = []
        subtitle_list = []
        subinfo_switcher = True

        for w in reversed(subsplit):
            if w == "By" and subinfo_switcher:
                subinfo_switcher = False
                continue
            if w == "News" or w == "Fox" or w == "|": continue
            if subinfo_switcher: author_list.insert(0, w)
            else: subtitle_list.insert(0, w)

        author = " ".join(author_list)
        subtitle = " ".join(subtitle_list)
        
        return pubsplit, headline, subtitle, author, dotsplit
    
    def to_json(self, img=None, path=None):
        if img is None: img = self.img.copy()
        import json
        pubsplit, headline, subtitle, author, dotsplit = self.analyse(img)
        
        jasoon = {  "source": "News Article",
                    "article": {
                        "created": "[Published] " + pubsplit,
                        "organisation": "Fox News",
                        "headline": headline,
                        "subtitle": subtitle,
                        "author": author,
                        "category": dotsplit
                    }
                }
        
        if path == None: return json.dumps(jasoon)
        else:
            out = open(path, "w")
            json.dump(jasoon, out, indent=6)
            out.close()

class Facebook(PlutoObject):
    def __init__(self, img: np.ndarray):
        super().__init__(img)
        self.header = None
        self.text = None
        self.insert = None
        self.engagement = None
    
    def analyse_legacy(self, img=None):
        """---
        Depricated
        ---
        """
        if img is None: img = self.img
        
        slc, indx = self.slices(img.copy())
        
        image, eng = self.img_eng(indx, img.copy())
        
        inpts, imgs = self.part(img[:indx].copy(), slc)
        
        header = []
        text = []
        
        for indx in range(len(inpts)):
            sl = imgs[indx]
            t = np.transpose((255 - to_grayscale(sl)), (1, 0))
            t = expand_to_rows(t, True, 10)
            # show_image(sl)
            # show_image(t)
            continue
            clss = self.classify(inpts[indx])
            prt = (imgs[indx]).tolist()
            if clss == 0: header += prt
            else: text += prt
        
        header = np.array(header, np.uint8)
        date = header[int(header.shape[0] / 2) :]
        header = header[: int(header.shape[0] / 2)]
        text = np.array(text, np.uint8)
        
        # show_image(header)
        # show_image(date)
        # show_image(text)
        
        header = self.ocr_cleanup(self.ocr(header))
        date = self.ocr_cleanup(self.ocr(date))
        text = self.ocr_cleanup(self.ocr(text))
        engagement = self.ocr(eng)
        
        return header, date, text, engagement
    
    def analyse(self, img=None):
        """Main method for extraction information from the image
        """
        if img is None: img = self.img
        
        splits = self.split(img)
        self.header, self.text = self.sliceing(splits[0])
        
        self.insert, self.engagement = None, None
        
        if len(splits) > 1 and splits[1] is not None: self.insert = splits[1]
        if len(splits) > 2 and splits[2] is not None: self.engagement = splits[2]
        
        date = self.header[int(self.header.shape[0] / 2) :]
        header = self.header[: int(self.header.shape[0] / 2)]
        
        engocr = None
        headerocr = self.ocr_cleanup(self.ocr(header))
        dateocr = self.ocr_cleanup(self.ocr(date))
        textocr = self.ocr_cleanup(self.ocr(self.text))
        if self.engagement is not None:
            engocr = self.ocr_cleanup(self.ocr(self.engagement))
            engocr = self.engagement_str(engocr)
        
        return headerocr, dateocr, textocr, engocr
    
    def split(self, img):
        """Splits the screenshot at an attached image or link
        """
        if img is None: img = self.img
        
        og_img = img.copy()
        img = to_grayscale(img)
        dm = self.dark_mode(img)
        if dm: img = 255 - img
        exists1 = False
        for i in range(len(img)):
            if not dm:
                if img[i][0] < 250:
                    exists1 = True
                    break
            else:
                if img[i][0] < 215:
                    exists1 = True
                    break
        
        top, bottom = None, None
        if exists1:
            top = og_img[:i-1]
            bottom_og = og_img[i:]
            bottom = img[i:]
        # else: return img
        
        if bottom is None:
            return og_img, None, None
        exists2 = False
        for j in range(len(bottom)-1, i, -1):
            if not dm:
                if bottom[j][0] < 250:
                    exists2 = True
                    break
            else:
                if bottom[j][0] < 215:
                    exists2 = True
                    break
        
        insert, engagement = None, None
        if exists2:
            insert = bottom_og[:j]
            engagement = bottom_og[j:]
        
        if insert is not None and self.classify(insert) == 1:
            ts, ins = top.shape, insert.shape
            temp = np.zeros((ts[0] + ins[0], ts[1], ts[2]), np.uint8)
            temp[:ts[0]] = top
            temp[ts[0]:] = insert
            top = temp
            insert = None
        
        # show_image(top)
        # show_image(insert)
        # show_image(engagement)
        
        return top, insert, engagement

    def sliceing(self, img):
        """Slices the Text & header
        """
        exptr = None
        img = to_grayscale(img)
        dm = self.dark_mode(img)
        
        if not dm: exptr = (255 - img.copy())
        else: exptr = img.copy()
        
        if not dm: exptr = expand_to_rows(exptr, True, 5)
        else: exptr = expand_to_rows(exptr, True, 40)

        slices = []
        for i in range(1, len(exptr)):
            if exptr[i][0] > 250 and exptr[i-1][0] < 50 or \
            exptr[i][0] < 250 and exptr[i-1][0] > 50:
                slices.append(i)

        slc = []

        for i in range(1, len(slices), 2):
            if slices[i] - slices[i-1] < 5: continue
            slc.append(img[slices[i-1]:slices[i]])
        
        # return slc
        return img[slices[0]:slices[1]], img[slices[1]:slices[len(slices)-1]]

    def first(self, img):
        """Gets the first block from a slice
        
        Args:
            img: Slice as np.ndarray
        
        Returns:
            The first block as np.ndarray
        """
        img = np.transpose(img, (1, 0))
        exptr = img.copy() #pl.to_grayscale(img.copy())
        exptr = expand_to_rows(exptr, False, 245, False)
        # show_image(exptr)
        
        for i in range(1, len(exptr)):
            if exptr[i-1][0] > 250 and exptr[i][0] < 100: break
        
        for j in range(i+1, len(exptr)):
            if exptr[j-1][0] < 100 and exptr[j][0] > 250: break
        
        # show_image(img[i:j])
        return img[i:j]
    
    def slices(self, img=None):
        """Image to slices
        """
        if img is None: img = self.img
        
        test = (255 - to_grayscale(img))
        for i in range(len(test)):
            if test[i][0] > 10: break
        
        # show_image(test)
        test = test[:i,:]
        j = i
        
        # show_image(test)
        test = expand_to_rows(test, True, 10)
        # show_image(test)

        slices = []
        for i in range(2, len(test)):
            if test[i][0] > 250 and test[i-1][0] < 10 or \
            test[i][0] < 250 and test[i-1][0] > 10:
                slices.append(i)
        # slices.append(len(img) - 1)
        
        return slices, j
    
    def img_eng(self, indx, img=None):
        img = img[indx:]
        
        test = (255 - to_grayscale(img))
        for i in range(len(test)-1, 0, -1):
            if test[i][0] > 10: break
        image = img[:i]
        eng = img[i:]
        
        return image, eng
    
    def engagement_str(self, ocr: str):
        """Returns shares and views from engagements
        """
        try:
            comsplit = ocr.split("Comments")
            sharesplit = comsplit[1].split("Shares")
            viewsplit = sharesplit[1].split("Views")
            return str(sharesplit[0].strip()) + " Shares", str(viewsplit[0].strip()) + " Views"
        except Exception as e:
            return ocr
    
    def part(self, img, slices):
        """From slice arr to list of images
        """
        if img is None: img = self.img
        
        out = []
        full = []
        
        for i in range(1, len(slices), 2):
            if slices[i] - slices[i-1] < 5: continue
            temp = img[slices[i-1]:slices[i]]
            og = temp
            temp = temp[:,:int(temp.shape[1]/3)]
            # show_image(temp)
            out.append(temp)
            full.append(og)
        
        return out, full
    
    def classify(self, img=None):
        """Image or still part of text?
        0 == image, 1 == text
        """
        if img is None: img = self.img
        img = to_grayscale(img)
        
        net = ConvNet(1, 6, 12, 100, 20, 2)
        net.load_state_dict(torch.load("models/general_1.pt"))
        
        device = self.determine_device()
        net.to(device)
        
        tnsr = self.to_tensor(img, 224, torch.float32, device, 1)
        
        net.eval()
        with torch.no_grad():
            net_out = net(tnsr.to(device))[0]
            predicted_class = torch.argmax(net_out)
        result = predicted_class.cpu().numpy()
        
        return result
    
    def header(self, img=None):
        if img is None: img = self.img
        
        path = "FB Models/fb1.pt"
        
        result = self.run_segmentation_model(path, img)
        show_image(result)
        
        result = expand_to_rows(result)
        show_image(result)
        
        result = cv2.resize(result, (img.shape[1], img.shape[0]))
        print(result.shape, img.shape)
        
        out = []
        for i in range(len(result)):
            if result[i][0] > 200: out.append(img[i])
        
        show_image(np.array(out))
    
    def to_json(self, img=None, path=None):
        """Extracts information from a screenshot and saves it as json
        """
        if img is None: img = self.img.copy()
        import json
        name, date, body_text, engagement_text = self.analyse(img)
        
        jasoon = {  "source": "Facebook",
                    "category": "Social Media",
                    "post": {
                        "username": name,
                        "date": date,
                        "content": body_text,
                        "engagement": engagement_text
                    }
                }
        
        if path == None: return json.dumps(jasoon)
        else:
            out = open(path, "w")
            json.dump(jasoon, out, indent=6)
            out.close()
    
    def dark_mode(self, img=None):
        """Checks if dark mode is enabled
        
        Args:
            img: input screenshot (optional)
        
        Returns:
            Dark Mode enabled? True / False
        """
        if img is None: img = self.img
        dim = img.shape
        img = img[:int(dim[0]*0.1),:int(dim[0]*0.015)]
        avg = np.average(img)
        return avg < 220

    def split_legacy(self, img=None, darkmode=None): # -> np.ndarray
        """---
        DEPRECATED
        ---
        Splits a Facebook Screenshot into a top part (that's where the header is), a 'body' part (main text) and a 'bottom' part ('engagement stats').
        
        Args:
            img: Alternative to the default self.img
        
        Returns:
            The top, body & bottom part, all as np.ndarray
        """
        if img is None: img = self.img
        og = img.copy()
        
        if darkmode is None: darkmode = self.dark_mode(img)
        # print(darkmode)
        
        if darkmode: gry = iso_grayscale(img, False, 50, True)
        else: gry = iso_grayscale(img, True, 250, True)

        gry_extr = expand_to_rows(gry, False, 100)
        
        top = []
        middle = []

        c = 0
        for i in range(len(gry_extr)):
            if gry_extr[i][0] > 100 and c < 2:
                if c == 0: c += 1
                top.append(og[i])
            elif c == 1: c += 1
            elif c == 2: middle.append(og[i])
        
        top = np.array(top)
        middle = np.array(middle)
        
        non_color = []
        for i in range(len(middle)):
            pix = middle[i][5] 
            if pix[0] > 250 or pix[1] > 250 or pix[2] > 250:
                non_color.append(middle[i])

        non_color = np.array(non_color)

        rgh = to_grayscale(non_color)

        rgh = rgh[:, int(non_color.shape[1] / 2):]
        rgh = iso_grayscale(rgh, True, 10, False, (25, 25))
        rgh = expand_to_rows(rgh, True, 5)
        
        body = []
        engagement = []
        for i in range(len(rgh)):
            if rgh[i][0] > 200: body.append(non_color[i])
            else: engagement.append(non_color[i])

        body = np.array(body)
        engagement = np.array(engagement)
        
        self.top = top
        self.body = body
        self.engagement = engagement
        
        return top, body, engagement
    
    @deprecated
    def old_topsplit(self, img=None, darkmode=None): # -> np.ndarray
        """---
        DEPRECATED
        ---
        
        Splits a Facebook Screenshot into a top part (thst's where the header is) and a 'bottom' part.
        
        Args:
            img: Alternative to the default self.img
        
        Returns:
            The top part and the bottom part, both as np.ndarray
        """
        if img is None: img = self.img
        og = img.copy()
        
        if darkmode is None: darkmode = self.dark_mode(img)
        # print(darkmode)
        
        if darkmode: gry = iso_grayscale(img, False, 50, True)
        else: gry = iso_grayscale(img, True, 250, True)

        gry_extr = expand_to_rows(gry, False, 100)
        
        top = []
        middle = []
        bottom = []

        c = 0
        for i in range(len(gry_extr)):
            if gry_extr[i][0] > 100 and c < 2:
                if c == 0: c += 1
                top.append(og[i])
            elif c == 1: c += 1
            elif c == 2: break

        c = 0
        for j in range(len(gry_extr)-1, i, -1):
            if gry_extr[j][0] > 100 and c < 2:
                if c == 0: c += 1
                bottom.insert(0, og[j])
            elif c == 1: c += 1
            elif c == 2: break
        
        for l in range(i, j, 1):
            middle.append(og[l])
        
        # print(i, j, l)
        
        top = np.array(top)
        middle = np.array(middle)
        bottom = np.array(bottom)
        
        self.top = top
        self.middle = middle
        self.bottom = bottom
        
        return top, middle, bottom
    
    def search(self, query: str):
        """Searches a query with Facebook's search function. Opens result in browser window.
        """
        link = "https://www.facebook.com/search/top/?q="
        query.replace(" ", "+")
        
        webbrowser.open((link + query))
    
    @deprecated
    def clean_top(self, img=None):
        """---
        DEPRECATED
        ---
        'Cleans' the top excerpt by removing the profile picture
        """
        if img is None: img = self.top

        og_img = img.copy()
        img2 = img[:,int(img.shape[1]*0.5):,:]
        img = img[:,:int(img.shape[1]*0.5),:]
        dim = img.shape
        img = cv2.resize(og_img[:,:int(og_img.shape[1]*0.5),:], (200, 200))
        
        prediction = self.run_segmentation_model("Utility Models/imgd_2_net_1.pt", img)
        # self.vis_model_prediction(img, prediction, True)
        
        prediction = np.transpose(prediction, (1, 0))
        prediction = cv2.resize(prediction, (dim[0], dim[1]))
        
        img = og_img[:,:int(og_img.shape[1]*0.5),:]
        # show_image(img)
        # show_image(img2)
        img = np.transpose(img, (1, 0, 2))
        # show_image(prediction)
        # show_image(img)
        vis = self.vis_model_prediction(img, prediction)
        
        out = self.extr_replace_mask(prediction, img, np.array([255, 255, 255]), True)
        out = np.transpose(img, (1, 0, 2))
        
        # show_image(out)
        out = np.concatenate((out, img2), axis=1)
        # show_image(out)
        
        self.top = out
        return out, vis

class Twitter(PlutoObject):
    def __init__(self, img: np.ndarray):
        super().__init__(img)
        self.header_info = None
        self.profile_pic = None
        self.bottom = None
    
    def analyse(self, img=None):
        """Main method for extraction information from the image
        """
        if img is None: img = self.img
        
        rows = self.slice(img)
        assigned = self.assign(rows)
        top, self.bottom = assigned[0], assigned[1:]
        
        self.profile_pic, self.header_info = self.header_cleanup(rows[0])
        
        if self.bottom is not None:
            content = [self.ocr_cleanup(self.ocr(rows[t][0])) for t in range(1, len(rows)-1)]
        else:
            content = [self.ocr_cleanup(self.ocr(rows[t][0])) for t in range(1, len(rows))]
        
        content = " ".join(content)
        
        username, handle, postdate, client = self.extract(self.header_info, self.bottom)
        
        return username, handle, content, postdate, client
    
    def slice(self, img=None):
        """slices the screenshot into multiple rows with different content
        
        Returns:
            list of rows (rows are np.array)
        """
        if img is None: img = self.img
        
        img_og = img.copy()
        img_bw = to_grayscale(img_og.copy())

        img = expand_to_rows(to_grayscale(img[:, :int(len(img[0]) * 0.7)]), True, 150, False) # scroll bar removed

        slices = []
        for i in range(1, len(img)):
            if img[i][0] > 250 and img[i-1][0] < 5 or \
                img[i][0] < 250 and img[i-1][0] > 5:
                slices.append(i)
        slices.append(len(img) - 1)

        parts = []

        for i in range(1, len(slices)):
            sliced = img_og[slices[i-1]:slices[i]]
            avg = np.average(sliced)
            if avg < 250:
                parts.append([img_og[slices[i-1]-3:slices[i]+3], img_bw[slices[i-1]-3:slices[i]+3]])
        
        return parts
    
    def assign(self, parts):
        """assigns each row to ether the top (header + content) or bottom (metadata) part
        
        Returns:
            top (as np.array), has bottom? (boolean), bottom (np.array, only if has_bottom is true)
        """
        top = []
        
        # check if screenshot has bottom metadata part
        has_bottom = False
        canidate = parts[-1][1]
        if np.min(canidate) > 11:
            bottom = canidate
            has_bottom = True

        for i in range(1, len(parts), 1):
            temp = parts[i][1]
            minv = np.min(temp)
            averg = np.average(temp)
            if minv < 10:
                top.append(parts[i][0])
        
        if has_bottom:
            return top, has_bottom, bottom
        else: return top, None
    
    def header_cleanup(self, header):
        """seperates the profile picture from the header information
        
        Returns:
            the profile picture & header information (both as np.array)
        """
        # remove profile picture
        row = header[0].copy()
        bwrow = header[1].copy()

        bwrow = np.transpose(bwrow, (1, 0))
        row = np.transpose(row, (1, 0, 2))
        rowexptr = expand_to_rows(bwrow, True, 240, False)

        imprts = []
        for i in range(1, len(rowexptr)):
            if rowexptr[i][0] > 250 and rowexptr[i-1][0] < 50 or \
            rowexptr[i][0] < 250 and rowexptr[i-1][0] > 50:
                imprts.append(i)

        slc = []

        for i in range(1, len(imprts), 2):
            if imprts[i] - imprts[i-1] < 5: continue
            tempelem = np.transpose(row[imprts[i-1]:imprts[i]], (1, 0, 2))
            tempocr = self.ocr(tempelem[int(tempelem.shape[0] / 2) :]).strip()
            
            if tempocr[0] == "@": break

        row = np.transpose(row, (1, 0, 2))
        profile_pic = row[:, :imprts[i-1]]
        header_info = row[:, imprts[i-1]:]
        
        return profile_pic, header_info
    
    def extract(self, header, bottom):
        """extracts data from images
        
        Returns:
            username, handle, postdate, client (all str)
        """
        if header is None: header = self.header_info
        if bottom is None: header = self.bottom
        # header data
        subheader = header[int(header.shape[0] / 2) :]
        header = header[: int(header.shape[0] / 2)]
        subheader_ocr_result = self.ocr_cleanup(self.ocr(subheader))
        header_ocr_result = self.ocr_cleanup(self.ocr(header))
        
        postdate, client = None, None
        if bottom is not None:
            bottom_ocr_result = self.ocr_cleanup(self.ocr(bottom[1]))
            bts = bottom_ocr_result.split("Twitter")
            client = "Twitter" + bts[1]
            postdate = bts[0]
        
        return header_ocr_result, subheader_ocr_result, postdate, client
    
    def to_json(self, img=None, path=None):
        """Extracts information from screenshot and saves it as json file.
        
        Args:
            img: screenshot as np.array
            path: path to where the json file should be saved
        """
        if img is None: img = self.img.copy()
        import json
        result = self.analyse(img)
        
        jasoon = {  "source": "Twitter",
                    "category": "Social Media",
                    "post": {
                        "username": result[0],
                        "handle": result[1],
                        "content": result[2],
                        "date": result[3],
                        "client": result[4],
                    }
                }
        
        if path == None: return json.dumps(jasoon)
        else:
            out = open(path, "w")
            json.dump(jasoon, out, indent=6)
            out.close()
    
    @deprecated
    def split(self, img=None, display=False):
        img_og = img
        if img is None: img_og = self.img
        img_size = 256
        img = cv2.resize(img_og.copy(), (img_size, img_size))
        img_tensor = self.to_tensor(img, img_size, torch.float32, self.DEVICE)
        
        model = UNET(in_channels=3, out_channels=1)
        model = self.load_model(model, "D:/Codeing/Twitter_Segmentation/pytorch version/own_2_net_2.pt", self.DEVICE)
        
        with torch.no_grad():
            model_out = torch.sigmoid(model(img_tensor)) * 255
        
        mask = self.from_tensor(model_out, img_size)
        if display: show_image(mask)
        img = (img.reshape(img_size, img_size, 3) * 255).astype(np.uint8)
        mask = cv2.merge((mask, mask, mask))
        mask = trimm_and_blur(mask, False, 60, (30, 30), [0, 0, 0])[:,:,0]
        if display: show_image(mask)
        self.vis_model_prediction(img, mask, False)
        mask = expand_to_rows(mask, value=30)
        img = img_og
        mask = cv2.resize(mask[:,:10], (10, img.shape[0]))
        
        header = []
        bottom = []

        # split in header / bottom
        for i in range(len(mask[:,0])):#range(len(mask[:,0])-1, 0, -1):
            if mask[i][0] > 250: header.append(img[i,:])
            else: bottom.append(img[i,:])

        self.header = np.array(header)
        self.bottom = np.array(bottom)

        if display:
            show_image(self.header)
            show_image(self.bottom)
        
        return self.header.copy(), self.bottom.copy()
    
    def header_color_mode(self, img=None):
        """Determines whether the header is in dark mode
        
        Args:
            img: if the image should be different to self.header, pass it here
        
        Returns:
            True if the header is in dark mode.
        """
        if img is not None: self.header = img
        dim = self.header.shape
        img = self.header[:,int(dim[1]/2):,:]
        avg = np.average(img)
        return avg < 150
    
    @deprecated
    def header_analyse(self, img=None, display=False):
        if img is None: img = self.header.copy()
        
        img = (img[::-1]).transpose(1, 0, 2)
        img_og = img.copy()
        
        if not self.dark_mode(img): img = trimm_and_blur(img, False, 30, (20, 20), [255, 255, 255], True, [0, 0, 0])
        else: img = trimm_and_blur(img, True, 245, (20, 20), [255, 255, 255], True, [0, 0, 0])
        if display: show_image(img)
        img = expand_to_rows(img[:,:,0], True, 5)
        
        out = []
        c = 0
        for i in range(len(img)-1, 0, -1):
            if img[i][0] > 100:
                out.append(img_og[i])
                if c == 0: c += 1
            elif c == 1: break
        
        out = np.flip((np.array(out).transpose(1, 0, 2)), (0, 1))
        
        if display:
            show_image(img)
            show_image(out)
        
        ocr_result = self.ocr_cleanup(self.ocr(out))
        usersplit = ocr_result.split("@")
        
        return usersplit[0][:-1], usersplit[1]
    
    @deprecated
    def body_analyse(self, img=None, display=False): # --> str
        if img is None: img = self.bottom.copy()
        img_og = img.copy()
        
        if not self.dark_mode(img): img = trimm_and_blur(img, False, 30, (20, 20), [255, 255, 255], True, [0, 0, 0])
        else: img = trimm_and_blur(img, True, 245, (20, 20), [255, 255, 255], True, [0, 0, 0])
        if display: show_image(img)
        exptr = expand_to_rows(img[:,:,0], True, 20)[:,:10]
        if display: show_image(exptr)
        
        out = []
        
        for i in range(len(exptr)):
            if exptr[i][0] > 100: out.append(img_og[i])
        out = np.array(out)
        
        if display: show_image(out)
        
        return self.ocr_cleanup(self.ocr(out))
    
    @deprecated
    def analyse_light(self, img=None):
        if img is None: img = self.img
        
        self.split()
        
        head_info = self.header_analyse()
        body_info = self.body_analyse()

        jasoon = {  "source": "Twitter",
                    "tweet": {
                        # "created_at": "[Published] " + pubsplit,
                        # "client": "Fox News",
                        "text": body_info,
                        "user": {
                            "name": head_info[0],
                            "handle": head_info[1]
                        }
                    }
                }
        
        return jasoon
    
    @deprecated
    def dark_mode(self, img=None):  # -> bool
        """Checks if the screenshot has dark mode enabled
        
        Args:
            img: if the checked image should be different from the self.img, pass it here
        
        Returns:
            Is the screenshot in dark mode? True / False
        """
        testimg = self.img
        if img is not None: testimg = img.copy()
        top_row = avg_of_row(testimg, 0, True)
        bottom_row = avg_of_row(testimg, -1, True)
        left_collum = avg_of_collum(testimg, 0, True)
        right_collum = avg_of_collum(testimg, -1, True)
        final_value = sum([top_row, bottom_row, left_collum, right_collum]) / 4
        return final_value < 125
    
    @deprecated
    def analyse_light(self):
        result = None
        if self.dark_mode(): result = self.dark()
        else: result = self.std()
        header, body = result
        # show_image(header)
        # show_image(body)
        return self.ocr_cleanup(self.ocr(header)), self.ocr_cleanup(self.ocr(body))
    
    @deprecated
    def std(self, img=None, display=False):
        input_img = None
        if img is not None: input_img = img.copy()
        else: input_img = self.img.copy()
        if img is not None: self.img = img.copy()
        
        blur = trimm_and_blur(input_img, True, 30, (20, 20), [255, 255, 255])
        out = trimm_and_blur(blur, False, 250, (5, 5), [0, 0, 0])

        msk_inv = (255 - out[:,:,0])

        out_exptr = self.expand_to_rows(msk_inv, True)

        header_info = []
        continue_please = True
        cnt = 0
        for i in range(len(out_exptr)):
            if continue_please:
                if out_exptr[i][0] < 250: continue
            else:
                if out_exptr[i][0] < 250: break
            header_info.append(self.img[i])
            continue_please = False
            # print("hey!")
        cnt = i

        bottom = []
        lastone = False
        for i in range(cnt+1, len(out_exptr), 1):
            if out_exptr[i][0] < 250:
                if lastone:
                    bottom.append(self.img[3])
                    lastone = False
                continue
            bottom.append(self.img[i])
            lastone = True
        
        header_info = np.array(header_info)
        bottom = np.array(bottom)
        
        if display:
            show_image(header_info)
            show_image(bottom)
        
        return header_info, bottom
    
    @deprecated
    def dark(self, img=None, display=False):
        """Segmentates the input screenshot (dark mode enabled) into header and body.
        
        Args:
            img: if the screenshot should be different from self.img, pass it here.
            display: True if output should be displayed before return
        
        Returns:
            The two segmentated areas.
        """
        input_img = None
        if img is not None: input_img = img.copy()
        else: input_img = self.img.copy()
        if img is not None: self.img = img.copy()
        
        blur = trimm_and_blur(input_img, False, 230, (20, 20),[0, 0, 0])
        out = trimm_and_blur(blur, True, 10, (5, 5),[255, 255, 255])

        msk = out[:,:,0]

        out_exptr = self.expand_to_rows(msk, True)

        header_info = []
        continue_please = True
        cnt = 0
        for i in range(len(out_exptr)):
            if continue_please < 3:
                if out_exptr[i][0] < 250:
                    if continue_please == 1: continue_please += 1
                    if continue_please == 2: header_info.append(self.img[i])
                    continue
            else:
                if out_exptr[i][0] < 250: break
            
            if continue_please == 0: continue_please += 1
            if continue_please == 2: break
            header_info.append(self.img[i])
        cnt = i

        bottom = []
        lastone = False
        for i in range(cnt+1, len(out_exptr), 1):
            if out_exptr[i][0] < 250:
                if lastone:
                    bottom.append(self.img[3])
                    lastone = False
                continue
            bottom.append(self.img[i])
            lastone = True
        
        header_info = np.array(header_info)
        bottom = np.array(bottom)
        
        if display:
            show_image(header_info)
            show_image(bottom)
        
        return header_info, bottom
    
    @deprecated
    def black(self):
        pass
    
    @deprecated
    def header_segmentation(self, img=None, inverted=False):
        if img is None: img = self.img
        
        output = self.run_segmentation_model("Twitter Models/twitter_header_segmentation.pt", img)
        self.vis_model_prediction(img, output, True)
        
        output, nonheader = self.extr_mask_img(output, img, True)
        
        show_image(output)
        show_image(nonheader)
        
        if inverted: return output, nonheader
        return output

class NYT(PlutoObject):
    def __init__(self, img: np.ndarray):
        super().__init__(img)
        self.header_img = None
        self.headline = None
    
    def header(self, img=None, non_header=False):
        """Isolates the headline from an article, based on color
        
        Args:
            img: if the used screenshot should differ from self.img, pass it here
            non_header: True if all other parts of the screenshot, that don't belong to the headline, \
                        should also be returned seperatly (basicly a inverted return of this method)
        
        Returns:
            An isolated part of the original screenshot, which only contains the headline\
            (optional also an inverted version, when non_header is True)
        """
        if img is None: img = self.img.copy()
        img_og = img.copy()
        
        img = cv2.resize(img, (255, 255))
        img = trimm_and_blur(img, False, 30, (15, 15), [255, 255, 255], True, [0, 0, 0])
        
        extr = expand_to_rows(img[:,:,0], True, 10)
        extr = cv2.resize(extr[:,:10], (10, img_og.shape[0]))
        
        out = []
        inverse_out = []
        
        for i in range(len(extr)):
            if extr[i][0] > 200: out.append(img_og[i])
            elif non_header: inverse_out.append(img_og[i])
        
        out = np.array(out)
        
        if non_header: return out, inverse_out
        return out

    def images(self, img=None, non_images=False): # -> np.ndarary | None
        """Isolates images of an article, based on color
        
        Args:
            img: if the used screenshot should differ from self.img, pass it here
            non_images: True if all other parts of the screenshot, that aren't partof an image, \
                        should also be returned seperatly (basicly a inverted return of this method)
        
        Returns:
            An isolated part of the original screenshot, which only contains the headline\
            (optional an inverted version as well, when non_images is True)
            If no images can be found, the return is None
        
        Please make sure that img is not scaled down and *not* grayscale
        """
        if img is None: img = self.img.copy()
        
        img_og = img.copy()
        img = cv2.resize(img, (50, img_og.shape[0]))
        
        image = []
        non_image = []
        
        j = 0
        stop = False
        
        for i in range(len(img)):
            stop = False
            while j < len(img[i]) and not stop:
                pix = img[i][j]
                minpix, maxpix = np.min(pix), np.max(pix)
                difference = maxpix - minpix
                if difference > 0:
                    image.append(img_og[i])
                    stop = True
                
                j += 1
            
            if not stop and non_images: non_image.append(img_og[i])
            j = 0
        
        image = np.array(image)
        if non_images: non_image = np.array(non_image)

        if len(image) < 1:
            image = None
            print("Pluto WARNING - At least one return from images() is empty.")
        
        if non_images: return image, non_image
        return image
    
    def suber(self, img=None):
        """Isolates the headline from an article, based on color
        
        Args:
            img: if the used screenshot should differ from self.img, pass it here
            non_header: True if all other parts of the screenshot, that don't belong to the headline, \
                        should also be returned seperatly (basicly a inverted return of this method)
        
        Returns:
            An isolated part of the original screenshot, which only contains the headline\
            (optional also an inverted version, when non_header is True)
        """
        if img is None: img = self.img.copy()
        img_og = img.copy()
        
        img = cv2.resize(img, (255, 255))
        img = trimm_and_blur(img, False, 55, (15, 15), [255, 255, 255], True, [0, 0, 0])
        
        extr = expand_to_rows(img[:,:,0], True, 10)
        extr = cv2.resize(extr[:,:10], (10, img_og.shape[0]))
        # show_image(extr)
        out = []
        
        for i in range(len(extr)):
            if extr[i][0] > 200: out.append(img_og[i])
        
        out = np.array(out)
        return out
    
    def analyse(self, img=None):
        """Main method for extraction information from a screenshot of a NYT article.
        """
        analyse_img = img
        if analyse_img is None: analyse_img = self.img
        
        sliced_result = self.slice(analyse_img)
        top, color_images, bottomnp = None, None, None
        if len(sliced_result) == 1: top = sliced_result[0]
        elif len(sliced_result) == 3: top, color_images, bottomnp = sliced_result
        # show_image(color_images)
        # show_image(np.array(top))
        
        bottom = []
        if bottomnp is not None:
            for i in range(len(bottomnp)):
                bottom += (bottomnp[i]).tolist()
        
        top = np.array(top, np.uint8)
        if bottomnp is None: bottom = None
        else: bottom = np.array(bottom, np.uint8)
        
        # show_image(top)
        # show_image(color_images)
        # show_image(bottom)
        
        head, body = self.header(top, True)
        # show_image(head)
        # show_image(body)
        # return head, body
        
        self.headline = self.ocr_cleanup(self.ocr(head))
        author = self.author(bottom)
        # print(headline)
        
        # print(type(body))
        subt = self.suber(np.array(body))
        subtitle = self.ocr_cleanup(self.ocr(subt))
        
        return self.headline, subtitle, author
    
    def slice(self, img=None):
        """Slices image
        
        Returns:
            top, image, bottom
        """
        if img is None: img = self.img.copy()
        
        img_og = img.copy()
        
        # show_image(img[:, :int(len(img[0]) * 0.9)])
        img = expand_to_rows(to_grayscale(img[:, :int(len(img[0]) * 0.9)]), True, 248, False) # scroll bar removed
        # show_image(img)
        
        slices = []
        for i in range(1, len(img)):
            if img[i][0] > 250 and img[i-1][0] < 5 or \
                img[i][0] < 250 and img[i-1][0] > 5:
                slices.append(i)
        slices.append(len(img) - 1)
        
        parts = []
        
        for i in range(1, len(slices)):
            parts.append(img_og[slices[i-1]:slices[i]])
            # show_image(img_og[slices[i-1]:slices[i]])
        
        top = []
        difflen = 0
        
        for i in range(len(parts)):
            temp = parts[i]
            for row in temp:
                for pix in row:
                    minpix, maxpix = np.min(pix), np.max(pix)
                    difference = maxpix - minpix
                    if difference > 10: difflen += 1
                    if difflen > 50:
                        if self.classify(temp) == 0: return top, temp, parts[i+1:]
            top += temp.tolist()
        
        return [top]
    
    def classify(self, img=None):
        """Image or still part of text?
        """
        if img is None: img = self.img
        img = to_grayscale(img)
        
        net = ConvNet(1, 6, 12, 100, 20, 2)
        net.load_state_dict(torch.load("models/general_1.pt"))
        
        device = self.determine_device()
        net.to(device)
        
        tnsr = self.to_tensor(img, 224, torch.float32, device, 1)
        
        net.eval()
        with torch.no_grad():
            net_out = net(tnsr.to(device))[0]
            predicted_class = torch.argmax(net_out)
        result = predicted_class.cpu().numpy()
        
        return result
    
    def author(self, img=None):
        """Iso author
        
        Returns:
            top, image, bottom
        """
        if img is None: return None
        
        img_og = img.copy()
        img = expand_to_rows(to_grayscale(img), True, 80, False)
        # show_image(img)
        
        slices = []
        for i in range(1, len(img)):
            if img[i][0] > 250 and img[i-1][0] < 5 or \
                img[i][0] < 250 and img[i-1][0] > 5:
                slices.append(i)
        slices.append(len(img) - 1)
        
        parts = []
        
        for i in range(1, len(slices)):
            parts.append(img_og[slices[i-1]:slices[i]])
        
        for p in parts:
            ocr_result = self.ocr_cleanup(self.ocr(p))
            if "By " in ocr_result: return ocr_result[3:]
        
        return None
    
    def to_json(self, img=None, path=None):
        if img is None: img = self.img.copy()
        import json
        result = self.analyse(img)
        
        jasoon = {  "source": "New York Times",
                    "category": "News Article",
                    "article": {
                        "organisation": "New York Times",
                        "headline": result[0],
                        "subtitle": result[1],
                    }
                }
        
        if path == None: return json.dumps(jasoon)
        else:
            out = open(path, "w")
            json.dump(jasoon, out, indent=6)
            out.close()
    
    def search(self, query: str):
        """Searches a query with the NYT's search function. Opens result in browser window.
        """
        link = "https://www.nytimes.com/search?query="
        query.replace(" ", "+")
        
        webbrowser.open((link + query))
    
    def nyt_api_query(api_key, query):
        url = "https://api.nytimes.com/svc/search/v2/articlesearch.json?q={}&api-key={}".format(query, api_key)

        query = requests.get(url)
        return query.json()
    
    def open_search(self):
        self.search(self.headline)

class Tagesschau(PlutoObject):
    def __init__(self, img: np.ndarray):
        super().__init__(img)
    
    def analyse(self, img=None):
        """Main method for extraction information from a Tagesschau screenshot
        """
        if img is None: img = self.img
        
        dm = self.dark_mode(img)
        img = to_grayscale(img)
        # show_image(img)
        
        s = self.remove_image(img, dm)
        if len(s) == 2:
            image = s[0]
            text = s[1]
        else: text = s
        
        s = self.slicing(text, dm)
        return self.key_lines(s, dm)
    
    def remove_image(self, screenshot=None, dm=False):
        """Removes the images from the screenshot, leaving only text
        
        Args:
            screenshot: input screenshot (grayscale)
            dm: dark mode enabled
        
        Returns:
            The non-image and text parts of the input screenshot
        """
        if screenshot is None: screenshot = self.img
        
        dim = screenshot.shape
        excerpt = screenshot[:, :int(dim[0]*0.01)]
        
        stop = False
        for i in range(len(excerpt)-1):
            for l in range(len(excerpt[i])):
                if dm:
                    if excerpt[i][l] > 25 or excerpt[i][l] < 11: stop = True
                else:
                    if excerpt[i][l] < 248: stop = True
            if stop: break
        
        stop = False
        for j in range(len(excerpt)-1, i, -1):
            for l in range(len(excerpt[j])):
                if dm:
                    if excerpt[j][l] > 25 or excerpt[j][l] < 11: stop = True
                else:
                    if excerpt[j][l] < 248: stop = True
            if stop: break
        
        image = screenshot[i:j]
        text = np.delete(screenshot, range(i, j), 0)
        
        # confirm suspected image
        net = ConvNet(1, 6, 12, 100, 20, 2)
        net.load_state_dict(torch.load("models/general_1.pt"))
        
        device = self.determine_device()
        tnsr = self.to_tensor(image, 224, torch.float32, device, 1)
        
        net.to(device).eval()
        with torch.no_grad():
            net_out = net(tnsr.to(device))[0]
            predicted_class = torch.argmax(net_out)
        result = predicted_class.cpu().numpy() # 0 == image, 1 == text
        
        if result == 0: return image, text
        else: return screenshot
    
    def slicing(self, img=None, dm=False):
        """Performs line split
        
        Args:
            img: the input image
            dm: is dark mode enabled
        
        Returns:
            A list of slices
        """
        if img is None: img = self.img.copy()
        og_img = img.copy()
        img_dim = img.shape
        if dm:
            exptr = 255 - expand_to_rows(img[:, :int(img_dim[0]*0.5)], True, 80)
        else: exptr = expand_to_rows(img[:, :int(img_dim[0]*0.5)], True, 150, False)
        
        zero = np.zeros((1, int(img_dim[0]*0.5)), dtype=np.uint8)
        full = 255 - zero
        
        for i in range(len(exptr)):
            if exptr[i][0] < 125: exptr[i] = zero
            else: exptr[i] = full
        
        # show_image(exptr)

        slices = []
        if exptr[0][0] < 50: slices.append(0)
        for i in range(1, len(exptr)):
            if exptr[i-1][0] > 250 and exptr[i][0] < 50: # or \
            # exptr[i][0] > 250 and exptr[i-1][0] < 50:
                slices.append(i)

        slc = []

        for i in range(1, len(slices), 1):
            if slices[i] - slices[i-1] < 5: continue
            slc.append(og_img[slices[i-1]:slices[i]])
        
        # for s in slc: show_image(s)
        
        return slc
    
    def key_lines(self, slices, dm):
        """Isolates the key liens of text from a slice of a screenshot
        
        Args:
            slices: list of slices
            dm: is dark mode
        
        Returns:
            Date, Category, Title, Content
        """
        slc = []
        
        for s in slices:
            if not dm: s = 255 - s
            # show_image(s)
            s_ocr = self.ocr_cleanup(self.ocr(s))
            s = s[:, :int(s.shape[1]*0.5)]
            m = np.max(s)
            slc.append([s, s_ocr, m])
            # print(m, s_ocr)
            # show_image(s)
        
        for s in range(len(slc)):
            if slc[s][2] < 200 and "Stand:" in slc[s][1]: break
        
        pubsplit = slc[s][1][7:]
        content = ""
        title = ""
        category = ""
        
        for i in range(s+1, len(slc)):
            content += slc[i][1] + " "
        
        for i in range(s):
            if slc[i][1][-2:] == "AA":
                category = slc[i][1][:-2]
                continue
            title += slc[i][1] + " "
        
        return pubsplit.strip(), category.strip(), title.strip(), content.strip()
    
    def to_json(self, img=None, path=None):
        """Extracts information from screenshot and saves it as json file.
        
        Args:
            img: screenshot as np.array
            path: path to where the json file should be saved
        """
        if img is None: img = self.img.copy()
        import json
        date, category, headline, body = self.analyse(img)
        
        jasoon = {  "source": "Tagesschau",
                    "category": "News Article",
                    "article": {
                        "created": "[Updated] " + date,
                        "organisation": "Tagesschau",
                        "headline": headline,
                        "body": body,
                        "category": category
                    }
                }
        
        if path == None: return json.dumps(jasoon)
        else:
            out = open(path, "w")
            json.dump(jasoon, out, indent=6)
            out.close()
    
    def dark_mode(self, img=None):
        """Checks if dark mode is enabled
        
        Args:
            img: input screenshot (grayscale)
        
        Returns:
            Dark Mode enabled? True / False
        """
        if img is None: img = self.img
        dim = img.shape
        img = img[:, :int(dim[0]*0.02)]
        # show_image(img)
        avg = np.average(img)
        return avg < 150
    
    # previous version
    def analyse2(self, img=None):
        """Do Tagesschau
        """
        if img is None: img = self.img
        
        self.dark_mode(img)
        head, no_head = self.header(img)
        
        info, body = self.info_split(no_head)
        
        head_ocr_result = self.ocr_cleanup(self.ocr(head))
        info_ocr_result = self.ocr_cleanup(self.ocr(info))
        body_ocr_result = self.ocr_cleanup(self.ocr(body))
        
        info_ocr_split = info_ocr_result.split("Stand:")
        print(info_ocr_split)
        if info_ocr_split[1][0] == " ": info_ocr_split[1] = info_ocr_split[1][1:]
        
        return info_ocr_split[0], head_ocr_result, body_ocr_result, info_ocr_split[1]
    
    def header(self, img=None):
        if img is None: img = self.img
        
        dim = img.shape
        
        img_og = img.copy()
        img = to_grayscale(img)
        show_image(img)
        
        # no_header, only_header = iso_grayscale(img, True, 90, False, (15, 15), True)
        # show_image(no_header)
        # show_image(only_header)
        if self.dark_mode(img):
            # no_header_exptr = expand_to_rows(no_header[:,:int(no_header.shape[1] / 4)], True, 25)
            no_header_exptr = expand_to_rows(img[:,:int(img.shape[1] / 4)], True, 25)
        show_image(no_header_exptr)
        
        slices = []
        for i in range(2, len(no_header_exptr)):
            if no_header_exptr[i][0] > 250 and no_header_exptr[i-1][0] < 100:
                slices.append(i)
        slices.append(len(img) - 1)

        parts = []

        for i in range(1, len(slices)):
            temp = img_og[slices[i-1]:slices[i]]
            # temp2 = to_grayscale(temp.copy())
            # cnt = False
            # for row in temp2:
            #     for pix in row:
            #         if pix > 253:
            #             cnt = True
            #             break
            # if not cnt: continue
            
            parts.append(temp)
        
        print(len(parts))
        for p in parts: show_image(p)
        
        return parts
    
        head = []
        no_head = []
        
        for i in range(len(img)):
            if no_header_exptr[i][0] > 100: no_head.append(img_og[i])
            else: head.append(img_og[i])
        
        head = np.array(head)
        no_head = np.array(no_head)
        
        show_image(head)
        show_image(no_head)
        
        return head, no_head
    
    def info_split(self, img=None):
        if img is None: img = self.img
        
        # img_og = img.copy()
        show_image(img)
        iso = trimm_and_blur(img[:,:int(img.shape[1] / 4),:].copy(), False, 70, (10, 10), [255, 255, 255], True, [0, 0, 0])
        show_image(iso)
        iso = expand_to_rows(iso[:,:,0], False, 5)
        show_image(iso)
        
        info = []
        body = None
        
        for i in range(len(img)):
            if iso[i][0] < 100: info.append(img[i])
            else:
                body = img[i:,:,:]
                break
        
        info = np.array(info)
        show_image(info)
        show_image(body)
        
        return info, body

class WPost(PlutoObject):
    def __init__(self, img: np.ndarray):
        super().__init__(img)
    
    def analyse(self, img=None):
        if img is None: img = self.img
        
        category, headline, img_bottom = self.category(img)
        # show_image(img_bottom)
        
        author, body = self.author(img_bottom)
        # show_image(body)
        date, body = self.date(body)
        
        return category, headline, author, date, body
    
    def to_json(self, img=None, path=None):
        """Extracts information from screenshot and saves it as json file.
        
        Args:
            img: screenshot as np.array
            path: path to where the json file should be saved
        """
        if img is None: img = self.img.copy()
        import json
        
        category, headline, author, date, body = self.analyse(img)
        
        jasoon = {  "source": "Washington Post",
                    "category": "News Article",
                    "article": {
                        "created": "[Published] " + date,
                        "author": author,
                        "headline": headline,
                        "body": body,
                        "category": category
                    }
                }
        
        if path == None: return json.dumps(jasoon)
        else:
            out = open(path, "w")
            json.dump(jasoon, out, indent=6)
            out.close()
    
    def category(self, img=None, do_ocr=True, display=False):
        if img is None: img = self.img
        
        if display: show_image(img)
        color, img_top, img_bottom = self.images(img, True)
        if display:
            show_image(color)
            show_image(img_top)
            show_image(img_bottom)
        
        iso_top = iso_grayscale(img_top.copy(), False, 230, True, (10, 10))
        # show_image(iso_top)
        iso_expt = expand_to_rows(iso_top[:, :int(iso_top.shape[1] / 3)], True, 20)
        # show_image(iso_expt)
        
        category = []
        headline = []
        for i in range(len(iso_expt)):
            if iso_expt[i][0] > 100: category.append(img_top[i])
            else: headline.append(img[i])
        
        category = np.array(category)
        headline = np.array(headline)
        
        # show_image(category)
        # show_image(headline)
        
        if do_ocr: return self.ocr_cleanup(self.ocr(category)), \
                        self.ocr_cleanup(self.ocr(headline)), img_bottom
        return category, headline, img_bottom
    
    def author(self, img=None, do_ocr=True, display=False):
        if img is None: img = self.img
        
        iso = iso_grayscale(img, False, 235, True, (10, 10))
        # show_image(iso)
        iso = expand_to_rows(iso, True, 10)
        # show_image(iso)
        
        out = []
        body = []
        t = None
        for i in range(len(img)-2, 0, -1):
            if iso[i+1][0] < 100 and iso[i][0] > 100:
                body = img[i:]
                t = i
            elif iso[i+1][0] > 100 and iso[i][0] < 100: break
        out = img[i:t]
        
        out = np.array(out)
        body = np.array(body)
        
        if display:
            show_image(out)
            show_image(body)
        
        if do_ocr:
            ocr_result = self.ocr_cleanup(self.ocr(out))
            ocr_result = ocr_result[3:].replace(" and", ",")
            return ocr_result, body

        return out, body
    
    def date(self, img=None, do_ocr=True, display=False):
        if img is None: img = self.img
        
        iso = iso_grayscale(img, False, 180, True, (10, 10))
        # show_image(iso)
        iso = expand_to_rows(iso, True, 10)
        # show_image(iso)
        
        body = []
        date = []
        
        for i in range(1, len(img), 1):
            if iso[i][0] < 200 and iso[i-1][0] > 200: break
        
        out = img[:i]
        body = img[i:]
        
        if display:
            show_image(out)
            show_image(body)
        
        if do_ocr: return self.ocr_cleanup(self.ocr(out)), self.ocr_cleanup(self.ocr(body))
        return out, body
    
    def images(self, img=None, non_images=False): # -> np.ndarary | None
        """Isolates images of an article, based on color (WPost version)
        
        Args:
            img: if the used screenshot should differ from self.img, pass it here
            non_images: True if all other parts of the screenshot, that aren't partof an image, \
                        should also be returned seperatly (basicly a inverted return of this method)
        
        Returns:
            An isolated part of the original screenshot, which only contains the headline\
            (optional an inverted version as well, when non_images is True)
            If no images can be found, the return is None
        
        Please make sure that img is not scaled down and *not* grayscale
        """
        if img is None: img = self.img.copy()
        
        img_og = img.copy()
        img = cv2.resize(img, (50, img_og.shape[0]))
        
        image = []
        non_image_top = []
        non_image_bottom = []
        
        j = 0
        stop = False
        color_start = False
        
        for i in range(len(img)):
            stop = False
            while j < len(img[i]) and not stop:
                pix = img[i][j]
                minpix, maxpix = np.min(pix), np.max(pix)
                difference = maxpix - minpix
                if difference > 0:
                    image.append(img_og[i])
                    stop = True
                
                j += 1
            
            if stop: color_start = True
            
            if not stop and non_images:
                if color_start: non_image_bottom.append(img_og[i])
                else: non_image_top.append(img_og[i])
            j = 0
        
        image = np.array(image)
        if non_images:
            non_image_top = np.array(non_image_top)
            non_image_bottom = np.array(non_image_bottom)

        if len(image) < 1:
            image = None
            print("Pluto WARNING - At least one return from images() is empty.")
        
        if non_images: return image, non_image_top, non_image_bottom
        return image

class Bild(PlutoObject):
    def __init__(self, img: np.ndarray):
        super().__init__(img)

class Spiegel(PlutoObject):
    def __init__(self, img: np.ndarray):
        super().__init__(img)
        self.headline = False
        self.subtitle = False
    
    def analyse(self, img=None):
        if img is None: img = self.img
        
        category, header, bottom = self.split()
        
        date_img = self.bottom(bottom)
        
        headline_img, subtitle_img = self.header_split(header)
        
        headline = self.ocr_cleanup(self.ocr(headline_img))
        subtitle = self.ocr_cleanup(self.ocr(subtitle_img))
        date = self.ocr_cleanup(self.ocr(date_img))
        
        return self.ocr_cleanup(self.ocr(category)), headline, subtitle, date
    
    def to_json(self, img=None, path=None):
        """Extracts information from screenshot and saves it as json file.
        
        Args:
            img: screenshot as np.array
            path: path to where the json file should be saved
        """
        if img is None: img = self.img.copy()
        import json
        
        category, headline, subtitle, date = self.analyse(img)
        
        jasoon = {  "source": "Spiegel",
                    "category": "News Article",
                    "article": {
                        "created": "[Published] " + date,
                        "headline": headline,
                        "subtitle": subtitle,
                        "category": category
                    }
                }
        
        if path == None: return json.dumps(jasoon)
        else:
            out = open(path, "w")
            json.dump(jasoon, out, indent=6)
            out.close()
    
    def split(self, img=None, display=False):
        if img is None: img = self.img
        
        image, img = self.images(img)
        
        gray = to_grayscale(img[:, :int(img.shape[1] / 2), :])
        
        header = []
        top_header = []
        bottom_header = []
        
        gray = expand_to_rows(gray, True, 10, False)
        
        pntr = 0
        pntr2 = len(gray)-1
        while gray[pntr][0] != 0:
            pntr += 1
            top_header.append(img[pntr])
        
        while gray[pntr2][0] != 0:
            pntr2 -= 1
            bottom_header.insert(0, img[pntr2])
        
        top_header = np.array(top_header)
        header = img[pntr:pntr2]
        bottom_header = np.array(bottom_header)
        
        if display:
            show_image(top_header)
            show_image(header)
            show_image(bottom_header)
        
        return top_header, header, bottom_header
    
    def header_split(self, img=None, display = False):
        if img is None: img = self.img
        
        img_og = img.copy()
        
        img = cv2.resize(to_grayscale(img), (600, 600))
        img = cv2.blur(img, (40, 40))
        if display: show_image(img)
        
        img = expand_to_rows(img, True, 100, False)
        img = iso_grayscale(img, True, 10, False, (50, 50))
        if display: show_image(img)
        
        for i in range(len(img)-1, 0, -1):
            if img[i][0] > 5: break
        
        headline = img_og[:i+20]
        subtitle = img_og[i+20:]
        
        self.headline = headline
        self.subtitle = subtitle
        
        if display:
            show_image(headline)
            show_image(subtitle)
        
        return headline, subtitle
    
    def images(self, img=None):
        if img is None: img = self.img
        
        image = []
        non_image = []
        
        for i in range(len(img)):
            pix = img[i][0]
            if pix[0] > 250 and pix[1] > 250 and pix[2] > 250:
                non_image.append(img[i])
            else: image.append(img[i])
        
        return np.array(image), np.array(non_image)
    
    def bottom(self, img=None):
        if img is None: img = self.img
        
        img_og = img.copy()
        
        img = to_grayscale(img)
        img = expand_to_rows(img, True, 200, False)
        
        out = []
        for i in range(5, len(img)):
            if img[i][0] == 0: break
        
        for j in range(i, len(img)):
            if img[j][0] == 0:
                out.append(img_og[j])
            else: break
        
        return np.array(out)

class WELT(PlutoObject):
    def __init__(self, img: np.ndarray):
        super().__init__(img)
    
    def analyse(self, img=None):
        """Main method to extract information from a screenshot of a 'Welt' article
        """
        if img is None: img = self.img
        
        cat, slices = self.split(img)
        
        headline, author, date = "", "", ""
        category = self.ocr_cleanup(self.ocr(cat))
        
        for s in slices:
            ocrresult = self.ocr_cleanup(self.ocr(s))
            
            if ocrresult[:4] == "Von ": author = ocrresult[4:]
            elif ocrresult[:7] == "Stand: ": date = ocrresult[6:]
            else: headline += " " + ocrresult
        
        return headline, author, date, category
    
    def to_json(self, img=None, path=None):
        """Extracts information from screenshot and saves it as json file.
        
        Args:
            img: screenshot as np.array
            path: path to where the json file should be saved
        """
        if img is None: img = self.img
        import json
        
        headline, author, date, category = self.analyse(img)
        
        jasoon = {  "source": "WELT",
                    "category": "News Article",
                    "article": {
                        "created": date,
                        "headline": headline,
                        "category": category,
                        "author": author
                    }
                }
        
        if path == None: return json.dumps(jasoon)
        else:
            out = open(path, "w")
            json.dump(jasoon, out, indent=6)
            out.close()
    
    def split(self, img=None, display=True):
        if img is None: img = self.img
        
        img_og = img.copy()
        
        img = to_grayscale(img)
        # show_image(img)
        
        images, img = self.images(img)
        
        img = expand_to_rows(img, True, 30, False)
        # show_image(img)
        
        category = []
        sliceindx = []
        slices = []
        
        for i in range(len(img)):
            if img[i][0] == 0: break
        category = img_og[:i]
        
        sliceindx.append(i)
        for j in range(i+1, len(img)):
            if img[j-1][0] < 100 and img[j][0] > 250: sliceindx.append(j)
        
        # print(sliceindx)
        for i in range(1, len(sliceindx), 1):
            if sliceindx[i] - sliceindx[i-1] < 5: continue
            slices.append(img_og[sliceindx[i-1]:sliceindx[i]])
        
        return category, slices
    
    def images(self, img=None):
        if img is None: img = self.img
    
        image = []
        non_image = []
        
        for i in range(len(img)):
            if img[i][0] > 250:
                non_image.append(img[i])
            else: image.append(img[i])
        
        return np.array(image), np.array(non_image)

class Discord(PlutoObject):
    def __init__(self, img: np.ndarray):
        super().__init__(img)
    
    def analyse(self, img=None):
        if img is None: img = self.img
        og_img = img.copy()
        
        img = to_grayscale(img)
        
        img = np.transpose(img, (1, 0))
        
        for i in range(len(img)):
            for j in range(len(img[i])):
                if img[i][j] > 117 and img[i][j] < 123: img[i][j] = 59
        
        # show_image(img)
        exptr = expand_to_rows(img.copy(), False, 100)
        # show_image(exptr)
        for i in range(1, len(exptr)):
            if exptr[i-1][0] > 200 and exptr[i][0] < 200: break
        
        img = img[i:]
        indx = i
        img = np.transpose(img, (1, 0))
        # show_image(img)
        
        for i in range(len(img)):
            for j in range(len(img[i])):
                if img[i][j] < 253: img[i][j] = 0
        
        # show_image(img)
        
        imgb = cv2.blur(img.copy(), (10, 10))
        
        # show_image(imgb)
        
        iso1 = expand_to_rows(img.copy(), True, 254)
        iso1 = self.fix_slices(iso1)
        # show_image(iso1)
        slices = self.slice_chat(og_img[:, indx:] , iso1)
        out = []
        
        for i in slices:
            # show_image(i)
            info, body = self.split(i)
            name, info = self.nameinfo(info)
            name_ocr = self.ocr_cleanup(self.ocr(name))
            info_ocr = self.ocr_cleanup(self.ocr(info))
            body_ocr = self.ocr_cleanup(self.ocr(body))
            # show_image(name)
            # show_image(info)
            # show_image(body)
            out.append([name_ocr, info_ocr, body_ocr])
        
        return out
    
    def fix_slices(self, img=np.ndarray):
        """Fix mini slices
        """
        new_img = img.copy()
        slices = []
        
        for i in range(2, len(img)):
            if img[i][0] > 250 and img[i-1][0] < 200:
                slices.append(i)
        # print(slices)
        
        for i in range(1, len(slices)):
            if (slices[i] - slices[i-1]) < 10:
                fix = (255 - np.zeros(((slices[i] - slices[i-1]), len(img[0])), np.uint8))
                new_img[slices[i-1]:slices[i]] = fix
        
        # show_image(new_img)
        return new_img
    
    def to_json(self, img=None, path=None):
        if img is None: img = self.img.copy()
        import json
        msg = self.analyse(img)
        
        jasoon = {  "source": "Discord",
                    "category": "Chat",
                    "messages": msg
                }
        
        if path == None: return json.dumps(jasoon)
        else:
            out = open(path, "w")
            json.dump(jasoon, out, indent=6)
            out.close()
    
    def remove_usericon(self, img=None):
        if img is None: img = self.img
        
        img = np.transpose(img, (1, 0))
        # show_image(img)
        img_exptr = expand_to_rows(img.copy(), True, 75)
        
        out = []
        
        for i in range(1, len(img_exptr)):
            if img_exptr[i-1][0] > 230 and img_exptr[i][0] < 230:
                out = img[i:]
                break
        
        out = np.transpose(out, (1, 0))
        return out
    
    def slice_chat(self, img=np.ndarray, mark=np.ndarray):
        """Slices a chat screenshot into images of one message
        """
        slices = []
        out = []
        
        for i in range(2, len(mark)):
            if mark[i][0] > 250 and mark[i-1][0] < 200:
                slices.append(i)
        slices.append(len(mark))
        # print(slices)
        
        prev = 10
        for i in range(1, len(slices)):
            if slices[i-1] - prev < 1: prev = 0
            temp = img[slices[i-1]-prev:slices[i]-prev]
            # show_image(temp)
            # try:
            #     temp = self.remove_usericon(temp)
            # except Exception as e: print(e)
            # print(type(temp))
            # show_image(temp)
            
            out.append(temp)
        
        return out
    
    def split(self, img=None):
        """Splits a chat slice into header (username, date) and content (text)
        """
        if img is None: img = self.img
        
        img_og = img.copy()
        img = to_grayscale(img)
        img = expand_to_rows(img[:,:int(img.shape[1] / 2)], False, 250)
        
        for i in range(len(img)-1, 1, -1):
            if img[i-1][0] > 230 and img[i][0] < 230:
                img = img_og[:i]
                img2 = img_og[i:]
                break
        
        # show_image(img)
        # show_image(img2)
        
        return img, img2
    
    def nameinfo(self, img=None):
        """Splits the info part of a chat slice into name and date (info) parts 
        """
        if img is None: img = self.img
        og_img = img.copy()
        img = to_grayscale(img)
        
        middle = int((img.shape[0] + 0.5) / 2)
        name = None
        info = None
        
        for i in range(len(img[0])-5, 0, -1):
            for h in range(len(img)):
                if img[h][i] > 150:
                    # print(i, h)
                    name = og_img[:,:i+5]
                    info = og_img[:,i+5:]
                    return name, info

class FBM(PlutoObject):
    def __init__(self, img: np.ndarray):
        super().__init__(img)
        self.img = None
    
    def analyse(self, img=None):
        """Main method for extractiong messages from a FB Messenger chat screenshot
        """
        if img is None: img = self.img
        
        slices = self.slice(img, self.darkmode(img))
        msg = []
        
        for slc in slices:
            io = self.io_classification(slc)
            try:
                message = self.ocr_cleanup(self.ocr(slc))
                if io == 0: msg.append(["received", message])
                else: msg.append(["send", message])
            except Exception as e: print(e)
        return msg
    
    def analyse_light(self, img=None):
        if img is None: img = self.img
        
        # show_image(cv2.resize(img, (500, 500)))
        
        dim = img.shape
        gray = to_grayscale(img.copy())
        
        slices = []
        for i in range(1, len(gray)):
            if (gray[i][int(dim[1] / 4)] < 5 and gray[i-1][int(dim[1] / 4)] > 5) or \
            (gray[i][int(dim[1] / 4)] > 5 and gray[i-1][int(dim[1] / 4)] < 5) or \
            (gray[i][int(dim[1] / 5 * 4)] > 5 and gray[i-1][int(dim[1] / 5 * 4)] < 5) or \
            (gray[i][int(dim[1] / 5 * 4)] < 5 and gray[i-1][int(dim[1] / 5 * 4)] > 5): slices.append(i)
        
        slices.append(len(gray)-1)
        print(slices)
        msg = []
        
        for i in range(1, len(slices), 1):
            the_slice = (gray[slices[i-1] : slices[i]])
            the_slice = self.row_filter_recived(the_slice)
            if the_slice is not None:
                # show_image(the_slice)
                try:
                    message = self.ocr_cleanup(self.ocr(the_slice))
                    sor = self.send_or_recived(the_slice)
                    if sor == 0: continue
                    elif sor == 1: msg.append(["send", message])
                    else: msg.append(["received", message])
                except Exception: pass
        # print(msg)
        return msg
    
    def io_classification(self, img=None):
        """Send or Recived?
        """
        if img is None: img = self.img
        
        net = ConvNet(3, 6, 12, 100, 50, 2)
        net.load_state_dict(torch.load("models/fbm2.pt"))
        
        device = self.determine_device()
        net.to(device)
        
        tnsr = self.to_tensor(img, 224, torch.float32, device)
        
        net.eval()
        with torch.no_grad():
            net_out = net(tnsr.to(device))[0]
            predicted_class = torch.argmax(net_out)
        result = predicted_class.cpu().numpy()
        
        return result
    
    def slice(self, img=None, dm=False): #  --> List
        """Slices a screenshot of a chat into images of individual messages.
        Returns:
            A List of images
        """
        if img is None: img = self.img
        og_img = img.copy()
        
        if dm: img = to_grayscale(img)
        else: img = (255 - to_grayscale(img))
        test = expand_to_rows(img, True, 5)

        slices = []
        for i in range(2, len(test)):
            if test[i][0] > 250 and test[i-1][0] < 10:
                slices.append(i)
        slices.append(len(img) - 1)

        parts = []

        for i in range(1, len(slices)):
            temp = og_img[slices[i-1]:slices[i]]
            temp2 = to_grayscale(temp.copy())
            cnt = False
            for row in temp2:
                for pix in row:
                    if pix > 253:
                        cnt = True
                        break
            if not cnt: continue
            
            parts.append(temp)
        
        return parts
    
    def slice_bright(self, img=None): #  --> List
        """Slices a screenshot of a chat into images of individual messages.
        Returns:
            A List of images
        """
        if img is None: img = self.img
        
        # show_image(img)
        test = expand_to_rows(to_grayscale(img), True, 250, False)
        # show_image(test)

        slices = []
        for i in range(2, len(test)):
            if test[i][0] > 250 and test[i-1][0] < 10:
                slices.append(i)
        slices.append(len(img) - 1)

        parts = []

        for i in range(1, len(slices)):
            temp = img[slices[i-1]:slices[i]]
            # temp2 = to_grayscale(temp.copy())
            # cnt = False
            # for row in temp2:
            #     for pix in row:
            #         if pix < 5:
            #             cnt = True
            #             break
            # if not cnt: continue
            
            parts.append(temp)
        
        return parts
    
    def show_slices(self, slcs):
        for img in slcs:
            show_image(img)
    
    def row_filter_recived(self, image=None, value=250):
        """
        Args:
            image: An grayscale image as np.ndarray, which represents a mask.
        
        Returns:
            A np.ndarray of the edited image.
        """
        dimensions = image.shape
        imglen = dimensions[0]
        out = []
        for i in range(int(imglen)):
            for j in range(dimensions[1]):
                if image[i][j] > value:
                    out.append(image[i])
                    break
        out = np.array(out)
        if out.shape[0] < 1 or out.shape[1] < 1: return None
        else:
            middle = int(out.shape[0] / 2)
            for i in range(len(out[0])-1, 11, -1):
                if out[middle][i] > 10: break
            for j in range(len(out[0])):
                if out[middle][j] > 10:
                    return out[:,j:i]
        # return out
    
    def send_or_recived(self, img=None):
        """Send or Recived? 0 for invalid, 1 for send, 2 for recived
        """
        if img is None: img = self.img
        
        img_exptr = np.transpose(img.copy(), (1, 0))
        img = np.transpose(img, (1, 0))
        img_exptr = expand_to_rows(img_exptr, True, 250)
        # show_image(img_exptr)
        
        out = []
        for i in range(len(img_exptr)):
            if img_exptr[i][0] > 250: out.append(img[i])
        out = np.array(out)
        # show_image(out)
        
        out = np.reshape(out, (-1))
        avg, num = 0, 0
        for pixval in out:
            if pixval > 200: continue
            else:
                avg += pixval
                num += 1
        
        if avg / num < 48: return 0
        elif avg / num > 95: return 1
        else: return 2
    
    def darkmode(self, img):
        """Checks if dark mode is enabled
        
        Args:
            img: input screenshot (optional)
        
        Returns:
            Dark Mode enabled? True / False
        """
        if img is None: img = self.img
        dim = img.shape
        img = img[:int(dim[0]*0.1),:int(dim[0]*0.02)]
        avg = np.average(img)
        return avg < 200
    
    def to_json(self, img=None, path=None):
        if img is None: img = self.img.copy()
        import json
        msg = self.analyse(img)
        
        jasoon = {  "source": "Facebook Messenger",
                    "category": "Chat",
                    "messages": msg
                }
        
        if path == None: return json.dumps(jasoon)
        else:
            out = open(path, "w")
            json.dump(jasoon, out, indent=6)
            out.close()

class WhatsApp(PlutoObject):
    def __init__(self, img: np.ndarray):
        super().__init__(img)
        self.img = None
    
    def analyse(self, img=None):
        """Main method for extractiong messages from a WhatsApp chat screenshot
        """
        if img is None: img = self.img
        
        slices = self.sliceit(img)
        msg = []
        
        for slc in slices:
            io = self.io_classification(slc)
            try:
                message = self.ocr_cleanup(self.ocr(slc))
                if io == 1: msg.append(["received", message])
                else: msg.append(["send", message])
            except Exception as e: print(e)
        return msg
    
    def to_json(self, img=None, path=None):
        if img is None: img = self.img.copy()
        import json
        msg = self.analyse(img)
        
        jasoon = {  "source": "WhatsApp",
                    "category": "Chat",
                    "messages": msg
                }
        
        if path == None: return json.dumps(jasoon)
        else:
            out = open(path, "w")
            json.dump(jasoon, out, indent=6)
            out.close()
    
    def sliceit(self, img=None):
        """Slices the image into messages
        """
        img = img[:, int(img.shape[1] / 50) : int(img.shape[1] - (img.shape[1] / 50))]

        exptr = expand_to_rows(to_grayscale(img.copy()), True, 45)

        slice_indx = []

        for i in range(len(exptr)):
            if exptr[i][0] > 250 and exptr[i-1][0] < 100 or \
            exptr[i][0] < 250 and exptr[i-1][0] > 100:
                slice_indx.append(i)

        slices = []

        for i in range(1, len(slice_indx), 2):
            if slice_indx[i] - slice_indx[i-1] < 5: continue
            slices.append(img[slice_indx[i-1]:slice_indx[i]])
    
        return slices
    
    def io_classification(self, img=None):
        """Send or Recived?
        """
        net = ConvNet(3, 6, 12, 300, 20, 2)
        net.load_state_dict(torch.load("models/wa1.pt"))

        util = PlutoObject(None)
        device = util.determine_device()
        net.to(device)
        
        tnsr = util.to_tensor(img, 224, torch.float32, device)
    
        net.eval()
        with torch.no_grad():
            net_out = net(tnsr.to(device))[0]
            predicted_class = torch.argmax(net_out)
        result = predicted_class.cpu().numpy()
        
        return result

# cli execution
if __name__ == "__main__":
    try:
        img = None
        if arg_i is None: img = grab_clipboard()
        else: img = read_image(arg_i)
        show_image(img)
        
        if arg_c == "NYT":
            NYT(img).to_json(img, arg_o)
        elif arg_c == "Tagesschau":
            Tagesschau(img).to_json(img, arg_o)
        elif arg_c == "WPost":
            WPost(img).to_json(img, arg_o)
        elif arg_c == "WELT":
            WELT(img).to_json(img, arg_o)
        elif arg_c == "FoxNews":
            FoxNews(img).to_json(img, arg_o)
        elif arg_c == "Discord":
            Discord(img).to_json(img, arg_o)
        elif arg_c == "Facebook":
            Facebook(img).to_json(img, arg_o)
        elif arg_c == "FBM":
            FBM(img).to_json(img, arg_o)
        elif arg_c == "WhatsApp":
            WhatsApp(img).to_json(img, arg_o)
    
    except Exception: pass

class ConvStage(nn.Module):
    """Two convolutional layers with batch norm & relu
    """
    def __init__(self, in_channels, out_channels):
        super(ConvStage, self).__init__()
        self.conv = nn.Sequential(
            nn.Conv2d(in_channels, out_channels, 3, 1, 1, bias=False),
            nn.BatchNorm2d(out_channels),
            nn.ReLU(inplace=True),
            
            nn.Conv2d(out_channels, out_channels, 3, 1, 1, bias=False),
            nn.BatchNorm2d(out_channels),
            nn.ReLU(inplace=True),)

    def forward(self, x):
        return self.conv(x)

class UNET(nn.Module):
    """UNET model.
    Based on: https://arxiv.org/abs/1505.04597
    
    Args:
        in_channel: input channels, default is 3 for color images
        out_channel: segmentation mask output channels, default is 1 for grayscale mask
        features: feature dimensions for the conv stages
    
    Disclaimer:
        Parts of this class have been forked from\
        https://github.com/aladdinpersson/Machine-Learning-Collection/blob/master/ML/Pytorch/image_segmentation/semantic_segmentation_unet/model.py
        Copyright (c) 2020 Aladdin Persson
    """
    def __init__(self, in_channels=3, out_channels=1, features=[64, 128, 256, 512]):
        super(UNET, self).__init__()
        self.ups = nn.ModuleList()
        self.downs = nn.ModuleList()
        self.pool = nn.MaxPool2d(kernel_size=2, stride=2)

        # For each feature a conv stage is created (down part)
        for feature in features:
            self.downs.append(ConvStage(in_channels, feature))
            in_channels = feature

        # Up part of UNET
        for feature in reversed(features):
            self.ups.append(nn.ConvTranspose2d(feature*2, feature, kernel_size=2, stride=2))
            self.ups.append(ConvStage(feature*2, feature))

        self.bottleneck = ConvStage(features[-1], features[-1]*2)
        self.final_conv = nn.Conv2d(features[0], out_channels, kernel_size=1)

    def forward(self, x):
        skip_connections = []
        for down in self.downs:
            x = down(x)
            skip_connections.append(x)
            x = self.pool(x)

        x = self.bottleneck(x)
        skip_connections = skip_connections[::-1]

        for idx in range(0, len(self.ups), 2):
            x = self.ups[idx](x)
            skip_connection = skip_connections[idx//2]
            if x.shape != skip_connection.shape:
                x = tf.resize(x, size=skip_connection.shape[2:])

            concat_skip = torch.cat((skip_connection, x), dim=1)
            x = self.ups[idx+1](concat_skip)

        return self.final_conv(x)

class ConvNet(nn.Module):
    """Basic Convolutional Neural Network for image classification.
    2 convolutional layer + 3 linear layers
    
    Args:
        conv1_out: Output channels for the first conv layer
        conv2_out: Output channels for the second conv layer
        fc1_out: Output channels for the first fully connected (linear) layer
        fc2_out: Output channels for the second fully connected (linear) layer
        fc3_out: Output channels for the third fully connected (linear) layer, corresponding to the ammount of classes 
    
    Disclaimer:
        Parts of this class have been forked from\
        https://github.com/Patzold/Jugend-Forscht-2021-Code
    """
    def __init__(self, conv1_in: int, conv1_out: int, conv2_out: int, fc1_out: int, fc2_out: int, fc3_out: int):
        super().__init__()
        self.conv1 = nn.Conv2d(conv1_in, conv1_out, 2)
        self.conv2 = nn.Conv2d(conv1_out, conv2_out, 2)
        self.dropout = nn.Dropout(0.8)
        
        x = torch.randn(224,224,conv1_in).view(-1,conv1_in,224,224)
        self._to_linear = None
        self.convs(x)

        self.fc1 = nn.Linear(self._to_linear, fc1_out) #flattening.
        self.fc2 = nn.Linear(fc1_out, fc2_out)
        self.fc3 = nn.Linear(fc2_out, fc3_out)

    def convs(self, x):
            c1 = self.conv1(x)
            relu1 = F.relu(c1)
            pool1 = F.max_pool2d(relu1, (2, 2))
            c2 = self.conv2(pool1)
            relu2 = F.relu(c2)
            pool2 = F.max_pool2d(relu2, (2, 2))
            
            if self._to_linear is None:
                self._to_linear = pool2[0].shape[0]*pool2[0].shape[1]*pool2[0].shape[2]
            return pool2

    def forward(self, x):
        x = self.convs(x)
        x = x.view(-1, self._to_linear)
        x = self.dropout(F.relu(self.fc1(x)))
        x = self.dropout(F.relu(self.fc2(x)))
        x = self.fc3(x)
        return x<|MERGE_RESOLUTION|>--- conflicted
+++ resolved
@@ -1,9 +1,5 @@
 # Pluto
-<<<<<<< HEAD
 # v0.9.3
-=======
-# v0.9.2
->>>>>>> 8987c7f9
 
 # MIT License
 # Copyright (c) 2022 Malik Pätzold
