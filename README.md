# Pluto
Pluto is a Python library for working with & analyzing screenshots.

![Explainer_1](https://user-images.githubusercontent.com/60754058/119409979-62be3800-bce8-11eb-9f5c-60d623d065b3.png)

The core idea is to extract information from a screenshot and then provide that information in an orderly fashion. This opens the door to many more possibilities, both for applications and analytical pipelines.

![ezgif com-gif-maker (1)](https://user-images.githubusercontent.com/60754058/129491738-09c28f3e-0b52-49a1-8624-08f0a42bc8cd.gif)

How exactly does it all work? The text is extracted using an OCR library (optical character recognition). However, the more interesting part is the correct assignment, meaning  
for example whether the extracted text is still part of the username or already the content of a post. The assignment takes place using the help of AI-supported computer vision, 
or more 'traditional'methods in the light version.

Please note that Pluto is still in development, and many features are not built yet or only exist as early access. Pluto is supposed to be able to process screenshots from social 
media posts, chat histories, and news pages. Current features of the master branch include the Twitter, Fox News and Facebook feature, as well as an early NYT feature and many 
underlying helper functions for OCR and image transforms. Take a look at example.py to see how the current version of Pluto can be used.

# Quickstart
<<<<<<< HEAD
Download ```pluto.py``` and the ```models``` folder. Make sure you put them is the same directory. After installing all dependencies, you can use Pluto as a CLI or Python Library. For example:
=======
Download ```pluto.py``` and the ```models``` folder. Make sure you put them is the same directory. You can now use Pluto as a CLI or PYthon Library. For example:
>>>>>>> da1586e6

```python pluto.py -i NYT_Example_3.jpg -o nytout.json -c NYT```

Will run the file NYT_Example_3.jpg with the NYT class and save the output as nytout.json. Type ```python pluto.py -h``` for more details.

<<<<<<< HEAD
You can also import ```pluto.py``` as a library, and use all of Pluto's functions & methods. For this variant I highly recommend going through ```example.ipynb```.
=======
You can also import ```pluto.py``` as a library (see ```example.py```), and use all of Pluto's functions & methods.
>>>>>>> da1586e6
<|MERGE_RESOLUTION|>--- conflicted
+++ resolved
@@ -16,18 +16,12 @@
 underlying helper functions for OCR and image transforms. Take a look at example.py to see how the current version of Pluto can be used.
 
 # Quickstart
-<<<<<<< HEAD
 Download ```pluto.py``` and the ```models``` folder. Make sure you put them is the same directory. After installing all dependencies, you can use Pluto as a CLI or Python Library. For example:
-=======
-Download ```pluto.py``` and the ```models``` folder. Make sure you put them is the same directory. You can now use Pluto as a CLI or PYthon Library. For example:
->>>>>>> da1586e6
 
 ```python pluto.py -i NYT_Example_3.jpg -o nytout.json -c NYT```
 
 Will run the file NYT_Example_3.jpg with the NYT class and save the output as nytout.json. Type ```python pluto.py -h``` for more details.
 
-<<<<<<< HEAD
-You can also import ```pluto.py``` as a library, and use all of Pluto's functions & methods. For this variant I highly recommend going through ```example.ipynb```.
-=======
-You can also import ```pluto.py``` as a library (see ```example.py```), and use all of Pluto's functions & methods.
->>>>>>> da1586e6
+You can also import ```pluto.py``` as a library, and use all of Pluto's functions & methods.
+
+In both cases I highly recommend going through ```example.ipynb``` to get a better understanding of the software.